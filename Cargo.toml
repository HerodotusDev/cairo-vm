--- conflicted
+++ resolved
@@ -11,14 +11,10 @@
 num-integer = "0.1.45"
 serde = { version = "1.0", features = ["derive"] }
 serde_json = "1.0"
-<<<<<<< HEAD
 hex = "0.4.3" 
 bincode = "1.2.1"
-=======
-hex = "0.4.3"
 starknet-crypto = "0.1.0"
 clap = { version = "3.2.5", features = ["derive"] }
->>>>>>> d6deba45
 
 [dev-dependencies.rusty-hook]
 version = "0.11"
