--- conflicted
+++ resolved
@@ -150,13 +150,8 @@
         entrypoint: usize,
         mut stack: Vec<MaybeRelocatable>,
         return_fp: MaybeRelocatable,
-<<<<<<< HEAD
     ) -> Result<Relocatable, RunnerError> {
-        let end = self.vm.segments.add(&mut self.vm.memory, None);
-=======
-    ) -> Result<MaybeRelocatable, RunnerError> {
         let end = self.vm.segments.add(&mut self.vm.memory);
->>>>>>> 8ea36ff9
         stack.append(&mut vec![
             return_fp,
             MaybeRelocatable::RelocatableValue(end.clone()),
