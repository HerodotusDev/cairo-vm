--- conflicted
+++ resolved
@@ -433,7 +433,6 @@
     }
 
     #[test]
-<<<<<<< HEAD
     fn get_memory_segment_addresses_test() {
         let bitwise_builtin: BuiltinRunner =
             BitwiseBuiltinRunner::new(&BitwiseInstanceDef::default()).into();
@@ -462,7 +461,10 @@
         assert_eq!(
             range_check_builtin.get_memory_segment_addresses(),
             ("range_check", (0, None)),
-=======
+        );
+    }
+
+    #[test]
     fn run_security_checks_for_output() {
         let builtin = BuiltinRunner::Output(OutputBuiltinRunner::new());
         let mut vm = vm!();
@@ -526,7 +528,6 @@
         assert_eq!(
             builtin.run_security_checks(&mut vm),
             Err(MemoryError::MissingMemoryCellsWithOffsets("bitwise", vec![0],).into()),
->>>>>>> a8594178
         );
     }
 }