use std::path::Path;

use cleopatra_cairo::cairo_run;

#[test]
fn cairo_run_test() {
    cairo_run::cairo_run(Path::new("cairo_programs/fibonacci.json")).expect("Couldn't run program");
}

#[test]
fn cairo_run_bitwise_output() {
    cairo_run::cairo_run(Path::new("cairo_programs/bitwise_output.json"))
        .expect("Couldn't run program");
}

#[test]
fn cairo_run_bitwise_recursion() {
    cairo_run::cairo_run(Path::new("cairo_programs/bitwise_recursion.json"))
        .expect("Couldn't run program");
}

#[test]
fn cairo_run_integration() {
    cairo_run::cairo_run(Path::new("cairo_programs/integration.json"))
        .expect("Couldn't run program");
}

#[test]
fn cairo_run_integration_with_alloc_locals() {
    cairo_run::cairo_run(Path::new(
        "cairo_programs/integration_with_alloc_locals.json",
    ))
    .expect("Couldn't run program");
}

#[test]
fn cairo_run_compare_arrays() {
    cairo_run::cairo_run(Path::new("cairo_programs/compare_arrays.json"))
        .expect("Couldn't run program");
}

#[test]
fn cairo_run_compare_greater_array() {
    cairo_run::cairo_run(Path::new("cairo_programs/compare_greater_array.json"))
        .expect("Couldn't run program");
}

#[test]
fn cairo_run_compare_lesser_array() {
    cairo_run::cairo_run(Path::new("cairo_programs/compare_lesser_array.json"))
        .expect("Couldn't run program");
}

#[test]
fn cairo_run_assert_le_felt_hint() {
    cairo_run::cairo_run(Path::new("cairo_programs/assert_le_felt_hint.json"))
        .expect("Couldn't run program");
}

#[test]
<<<<<<< HEAD
fn cairo_abs_value() {
    cairo_run::cairo_run(Path::new("cairo_programs/abs_value_array.json"))
        .expect("Couldn't run program");
=======
fn cairo_run_compare_different_arrays() {
    cairo_run::cairo_run(Path::new("cairo_programs/compare_different_arrays.json"))
        .expect("Couldn't run program");
}

#[test]
fn cairo_run_assert_nn() {
    cairo_run::cairo_run(Path::new("cairo_programs/assert_nn.json")).expect("Couldn't run program");
>>>>>>> 2782afe0
}<|MERGE_RESOLUTION|>--- conflicted
+++ resolved
@@ -58,11 +58,12 @@
 }
 
 #[test]
-<<<<<<< HEAD
 fn cairo_abs_value() {
     cairo_run::cairo_run(Path::new("cairo_programs/abs_value_array.json"))
         .expect("Couldn't run program");
-=======
+}
+
+#[test]
 fn cairo_run_compare_different_arrays() {
     cairo_run::cairo_run(Path::new("cairo_programs/compare_different_arrays.json"))
         .expect("Couldn't run program");
@@ -71,5 +72,4 @@
 #[test]
 fn cairo_run_assert_nn() {
     cairo_run::cairo_run(Path::new("cairo_programs/assert_nn.json")).expect("Couldn't run program");
->>>>>>> 2782afe0
 }