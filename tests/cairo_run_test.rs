use std::path::Path;

use cleopatra_cairo::cairo_run;

#[test]
fn cairo_run_test() {
    cairo_run::cairo_run(Path::new("cairo_programs/fibonacci.json")).expect("Couldn't run program");
}

#[test]
fn cairo_run_bitwise_output() {
    cairo_run::cairo_run(Path::new("cairo_programs/bitwise_output.json"))
        .expect("Couldn't run program");
}

#[test]
fn cairo_run_bitwise_recursion() {
    cairo_run::cairo_run(Path::new("cairo_programs/bitwise_recursion.json"))
        .expect("Couldn't run program");
}

#[test]
fn cairo_run_integration() {
    cairo_run::cairo_run(Path::new("cairo_programs/integration.json"))
        .expect("Couldn't run program");
}

#[test]
fn cairo_run_integration_with_alloc_locals() {
    cairo_run::cairo_run(Path::new(
        "cairo_programs/integration_with_alloc_locals.json",
    ))
    .expect("Couldn't run program");
}

#[test]
fn cairo_run_compare_arrays() {
    cairo_run::cairo_run(Path::new("cairo_programs/compare_arrays.json"))
        .expect("Couldn't run program");
}

#[test]
fn cairo_run_compare_greater_array() {
    cairo_run::cairo_run(Path::new("cairo_programs/compare_greater_array.json"))
        .expect("Couldn't run program");
}

#[test]
fn cairo_run_compare_lesser_array() {
    cairo_run::cairo_run(Path::new("cairo_programs/compare_lesser_array.json"))
        .expect("Couldn't run program");
}

#[test]
fn cairo_run_assert_le_felt_hint() {
    cairo_run::cairo_run(Path::new("cairo_programs/assert_le_felt_hint.json"))
        .expect("Couldn't run program");
}

#[test]
fn cairo_abs_value() {
    cairo_run::cairo_run(Path::new("cairo_programs/abs_value_array.json"))
        .expect("Couldn't run program");
}

#[test]
fn cairo_run_compare_different_arrays() {
    cairo_run::cairo_run(Path::new("cairo_programs/compare_different_arrays.json"))
        .expect("Couldn't run program");
}

#[test]
fn cairo_run_assert_nn() {
    cairo_run::cairo_run(Path::new("cairo_programs/assert_nn.json")).expect("Couldn't run program");
}

#[test]
<<<<<<< HEAD
fn cairo_run_sqrt() {
    cairo_run::cairo_run(Path::new("cairo_programs/sqrt.json")).expect("Couldn't run program");
=======
fn cairo_run_assert_not_zero() {
    cairo_run::cairo_run(Path::new("cairo_programs/assert_not_zero.json"))
        .expect("Couldn't run program");
}

#[test]
fn cairo_run_split_int() {
    cairo_run::cairo_run(Path::new("cairo_programs/split_int.json")).expect("Couldn't run program");
}

#[test]
fn cairo_run_split_int_big() {
    cairo_run::cairo_run(Path::new("cairo_programs/split_int_big.json"))
        .expect("Couldn't run program");
>>>>>>> 112f8eca
}<|MERGE_RESOLUTION|>--- conflicted
+++ resolved
@@ -75,10 +75,11 @@
 }
 
 #[test]
-<<<<<<< HEAD
 fn cairo_run_sqrt() {
     cairo_run::cairo_run(Path::new("cairo_programs/sqrt.json")).expect("Couldn't run program");
-=======
+}
+
+#[test]
 fn cairo_run_assert_not_zero() {
     cairo_run::cairo_run(Path::new("cairo_programs/assert_not_zero.json"))
         .expect("Couldn't run program");
@@ -93,5 +94,4 @@
 fn cairo_run_split_int_big() {
     cairo_run::cairo_run(Path::new("cairo_programs/split_int_big.json"))
         .expect("Couldn't run program");
->>>>>>> 112f8eca
 }